--- conflicted
+++ resolved
@@ -13,16 +13,12 @@
 const FAR_AWAY: f32 = 1000000.0;
 
 #[derive(Debug, Copy, Clone)]
-<<<<<<< HEAD
 struct RgbColor {
     b: u8,
     g: u8,
     r: u8,
     a: u8,
 }
-=======
-struct RgbColor { r: u8, g: u8, b: u8, a: u8 }
->>>>>>> fe1d0fc0
 
 #[derive(Debug, Copy, Clone)]
 struct Vector {
@@ -38,22 +34,13 @@
 
     fn mag(&self) -> f32 {
         let value = self.x * self.x + self.y * self.y + self.z * self.z;
-<<<<<<< HEAD
-        return value.sqrt();
-=======
         value.sqrt()
->>>>>>> fe1d0fc0
     }
 
     fn norm(&self) -> Vector {
         let mag = self.mag();
-<<<<<<< HEAD
-        let div = if mag == 0.0 { 1000000.0 } else { 1.0 / mag };
-        return self.scale(div);
-=======
         let div = if mag == 0.0 { FAR_AWAY } else { 1.0 / mag };
         self.scale(div)
->>>>>>> fe1d0fc0
     }
 
     fn cross(&self, v: Vector) -> Vector {
@@ -77,16 +64,11 @@
     }
 
     fn sub(&self, v: Vector) -> Vector {
-<<<<<<< HEAD
         Vector::new(self.x - v.x, self.y - v.y, self.z - v.z)
-=======
-        Vector::new(self.x- v.x, self.y - v.y, self.z - v.z)
->>>>>>> fe1d0fc0
-    }
-}
-
-#[derive(Debug, Copy, Clone)]
-<<<<<<< HEAD
+    }
+}
+
+#[derive(Debug, Copy, Clone)]
 struct Color {
     r: f32,
     g: f32,
@@ -109,34 +91,18 @@
     b: 0.0,
 };
 const COLOR_BACKGROUND: Color = COLOR_BLACK;
-=======
-struct Color { r: f32, g: f32, b: f32 }
-
-const COLOR_WHITE: Color = Color{r:1.0, g:1.0, b:1.0};
-const COLOR_GREY:  Color = Color{r:0.5, g:0.5, b:0.5};
-const COLOR_BLACK: Color = Color{r:0.0, g:0.0, b:0.0};
-const COLOR_BACKGROUND:    Color = COLOR_BLACK;
->>>>>>> fe1d0fc0
 const COLOR_DEFAULT_COLOR: Color = COLOR_BLACK;
 
 impl Color {
     fn new(r: f32, g: f32, b: f32) -> Color {
-<<<<<<< HEAD
         Color { r: r, g: g, b: b }
-=======
-        Color{ r: r, g: g, b: b }
->>>>>>> fe1d0fc0
     }
 
     fn scale(&self, k: f32) -> Color {
         Color::new(k * self.r, k * self.g, k * self.b)
     }
 
-<<<<<<< HEAD
     fn times(&self, c: Color) -> Color {
-=======
-    fn mult(&self, c: Color) -> Color {
->>>>>>> fe1d0fc0
         Color::new(self.r * c.r, self.g * c.g, self.b * c.b)
     }
 
@@ -146,23 +112,11 @@
 
     fn to_drawing_color(&self) -> RgbColor {
         RgbColor {
-<<<<<<< HEAD
-            r: Color::clamp(self.r),
-            g: Color::clamp(self.g),
-            b: Color::clamp(self.b),
-            a: 255,
-        }
-    }
-
-    fn clamp(c: f32) -> u8 {
-        let mut x = (c * 255.0) as i32;
-        if x < 0 {
-            x = 0
-        }
-        if x > 255 {
-            x = 255
-        }
-        return x as u8;
+            r: (self.r.clamp(0.0, 1.0)*255.0) as u8, 
+            g: (self.g.clamp(0.0, 1.0)*255.0) as u8,
+            b: (self.b.clamp(0.0, 1.0)*255.0) as u8,
+            a: 255
+        }
     }
 }
 
@@ -175,34 +129,17 @@
 }
 
 impl Camera {
-=======
-            r: (self.r.clamp(0.0, 1.0)*255.0) as u8, 
-            g: (self.g.clamp(0.0, 1.0)*255.0) as u8,
-            b: (self.b.clamp(0.0, 1.0)*255.0) as u8,
-            a: 255
-    }   }
-}
-
-#[derive(Debug, Copy, Clone)]
-struct Camera { forward: Vector, right: Vector, up: Vector, pos: Vector } 
-
-impl Camera  {
->>>>>>> fe1d0fc0
     fn new(pos: Vector, look_at: Vector) -> Camera {
         let down = Vector::new(0.0, -1.0, 0.0);
         let forward = look_at.sub(pos).norm();
         let right = forward.cross(down).norm().scale(1.5);
 
-<<<<<<< HEAD
         return Camera {
             pos: pos,
             forward: forward,
             right: right,
             up: forward.cross(right).norm().scale(1.5),
         };
-=======
-        Camera { pos: pos, forward: forward, right: right, up: forward.cross(right).norm().scale(1.5) }
->>>>>>> fe1d0fc0
     }
 }
 
@@ -214,20 +151,15 @@
 
 impl Intersection {
     fn new(thing: Thing, ray: Ray, dist: f32) -> Intersection {
-<<<<<<< HEAD
         Intersection {
             thing: thing,
             ray: ray,
             dist: dist,
         }
-=======
-        Intersection { thing: thing, ray: ray, dist: dist }
->>>>>>> fe1d0fc0
-    }
-}
-
-#[derive(Debug, Copy, Clone)]
-<<<<<<< HEAD
+    }
+}
+
+#[derive(Debug, Copy, Clone)]
 enum Surface {
     CheckerboardSurface,
     ShinySurface,
@@ -239,17 +171,11 @@
     reflect: f32,
     roughness: f32,
 }
-=======
-enum Surface { ShinySurface, CheckerboardSurface }
-
-struct SurfaceProperties { diffuse: Color, specular: Color, reflect: f32, roughness: f32 }
->>>>>>> fe1d0fc0
 
 impl Surface {
     fn get_properties(&self, pos: Vector) -> SurfaceProperties {
         match *self {
             Surface::CheckerboardSurface => {
-<<<<<<< HEAD
                 let mut diffuse = COLOR_BLACK;
                 let mut reflect = 0.7;
 
@@ -274,17 +200,6 @@
             }
         }
     }
-=======
-                let test = (pos.z.floor() + pos.x.floor()) as i32 & 1 != 0;
-                let diffuse = if test { COLOR_WHITE } else { COLOR_BLACK };
-                let reflect = if test { 0.1 } else { 0.7 };
-
-                SurfaceProperties {diffuse: diffuse, specular: COLOR_WHITE, reflect: reflect, roughness: 150.0}
-            },
-            Surface::ShinySurface => {
-                SurfaceProperties {diffuse: COLOR_WHITE, specular: COLOR_GREY, reflect: 0.7, roughness: 250.0}
-    }   }   }
->>>>>>> fe1d0fc0
 }
 
 #[derive(Debug, Copy, Clone)]
@@ -294,7 +209,6 @@
 struct PlaneInfo  { surface: Surface, offset: f32, normal: Vector }
 
 #[derive(Debug, Copy, Clone)]
-<<<<<<< HEAD
 enum Thing {
     Plane(PlaneInfo),
     Sphere(SphereInfo),
@@ -320,19 +234,6 @@
             offset: offset,
             normal: normal,
         })
-=======
-enum Thing { Plane (PlaneInfo), Sphere (SphereInfo) }
-
-struct Light { pos: Vector, color: Color }
-
-impl Thing {
-    fn new_sphere(center: Vector, radius: f32, surface: Surface) -> Thing {
-        Thing::Sphere(SphereInfo { surface: surface, radius2: radius * radius, center: center })
-    }
-
-    fn new_plane(normal: Vector, offset: f32, surface: Surface) -> Thing {
-        Thing::Plane(PlaneInfo { surface: surface, offset: offset, normal: normal })
->>>>>>> fe1d0fc0
     }
 
     fn normal(&self, pos: Vector) -> Vector {
@@ -358,16 +259,11 @@
                     if disc >= 0.0 {
                         let dist = v - disc.sqrt();
                         return Some(Intersection::new(*self, *ray, dist));
-<<<<<<< HEAD
                     }
                 }
-                return None;
-            }
-=======
-                }   }
                 None
-            },
->>>>>>> fe1d0fc0
+            }
+          
             Thing::Plane(ref plane) => {
                 let denom = plane.normal.dot(ray.dir);
                 if denom > 0.0 { return None; }
@@ -380,11 +276,7 @@
 
 impl Scene {
     fn new() -> Scene {
-<<<<<<< HEAD
         return Scene {
-=======
-        Scene {
->>>>>>> fe1d0fc0
             things: vec![
                 Thing::new_plane(
                     Vector::new(0.0, 1.0, 0.0),
@@ -412,7 +304,6 @@
                     color: Color::new(0.21, 0.21, 0.35),
                 },
             ],
-<<<<<<< HEAD
             camera: Camera::new(Vector::new(3.0, 2.0, 4.0), Vector::new(-1.0, 0.5, 0.0)),
         };
     }
@@ -422,13 +313,7 @@
     max_depth: i32,
     scene: Scene,
 }
-=======
-            camera: Camera::new(Vector::new(3.0, 2.0, 4.0), Vector::new(-1.0, 0.5, 0.0))
-    }   }
-}
-
-struct RayTracerEngine { max_depth: i32, scene: Scene }
->>>>>>> fe1d0fc0
+
 
 impl RayTracerEngine {
     fn intersections(&self, ray: &Ray) -> Option<Intersection> {
@@ -442,47 +327,29 @@
                     if result.dist < closest {
                         closest_intersection = inter;
                         closest = result.dist;
-<<<<<<< HEAD
                     }
                 }
                 None => {}
             }
         }
         return closest_intersection;
-=======
-                }   }
-                None => { }
-        }   }
-        closest_intersection
->>>>>>> fe1d0fc0
     }
 
     fn test_ray(&self, ray: &Ray) -> Option<f32> {
         let intersect = self.intersections(ray);
         return match intersect {
             Some(result) => Some(result.dist),
-<<<<<<< HEAD
             None => None,
         };
     }
-=======
-            None => None
-    }   }
->>>>>>> fe1d0fc0
 
     fn trace_ray(&self, ray: &Ray, depth: i32) -> Color {
         let intersect = self.intersections(ray);
         return match intersect {
-<<<<<<< HEAD
             Some(result) => self.shade(result, depth),
             None => COLOR_BACKGROUND,
         };
     }
-=======
-            Some(result) => { self.shade(result, depth) },
-            None => { COLOR_BACKGROUND }
-    }   }
->>>>>>> fe1d0fc0
 
     fn shade(&self, isect: Intersection, depth: i32) -> Color {
         let d: Vector = isect.ray.dir;
@@ -503,7 +370,6 @@
         natural_color.add(reflected_color)
     }
 
-<<<<<<< HEAD
     fn get_reflection_color(
         &self,
         surface: &SurfaceProperties,
@@ -515,16 +381,11 @@
             start: pos,
             dir: rd,
         };
-=======
-    fn get_reflection_color(&self, surface: &SurfaceProperties,  pos: Vector, rd: Vector, depth: i32) -> Color {
-        let ray  = Ray{start: pos, dir: rd};
->>>>>>> fe1d0fc0
         let color = self.trace_ray(&ray, depth + 1);
         let factor = surface.reflect;
         color.scale(factor)
     }
 
-<<<<<<< HEAD
     fn get_natural_color(
         &self,
         surface: &SurfaceProperties,
@@ -532,18 +393,11 @@
         norm: Vector,
         rd: Vector,
     ) -> Color {
-=======
-    fn get_natural_color(&self, surface: &SurfaceProperties, pos: Vector, norm: Vector, rd: Vector) -> Color {
->>>>>>> fe1d0fc0
         let mut result = COLOR_BLACK;
         let rd_norm = rd.norm();
 
         for light in &self.scene.lights {
-<<<<<<< HEAD
             let ldis = light.pos.sub(pos);
-=======
-            let ldis  = light.pos.sub(pos);
->>>>>>> fe1d0fc0
             let livec = ldis.norm();
             let ray = Ray {
                 start: pos,
@@ -558,7 +412,6 @@
             };
 
             if !is_in_shadow {
-<<<<<<< HEAD
                 let illum = livec.dot(norm);
                 let specular = livec.dot(rd_norm);
 
@@ -649,66 +502,39 @@
     let width: u32 = 500;
     let height: u32 = 500;
 
-    let engine = RayTracerEngine {
-        max_depth: 5,
-        scene: Scene::new(),
-    };
-
-=======
-                let illum  = livec.dot(norm);
-                let lcolor = if illum > 0.0 { light.color.scale(illum) } else { COLOR_DEFAULT_COLOR };
-                
-                let specular = livec.dot(rd_norm);                
-                let scolor = if specular > 0.0 { light.color.scale(specular.powf(surface.roughness)) } else { COLOR_DEFAULT_COLOR };
-                result = result.add(lcolor.mult(surface.diffuse)).add(scolor.mult(surface.specular));
-        }   }
-        result
-    }
-
-    pub fn get_point(&self, x: u32, y: u32, screen_width: u32, screen_height: u32, camera: Camera) -> Vector {
-        let rx =  (x as f32 - (screen_width as f32  / 2.0)) / 2.0 / screen_width as f32;
-        let ry = -(y as f32 - (screen_height as f32 / 2.0)) / 2.0 / screen_height as f32;
-        (camera.forward.add(camera.right.scale(rx)).add(camera.up.scale(ry))).norm()
-    }
-
-    pub fn render(&self, image: &mut Image, w: u32, h: u32) {
-        let mut ray = Ray{start: self.scene.camera.pos, dir: Vector::new(0.0, 0.0, 0.0)};
-
-        for y in 0 .. h {
-            for  x in 0 .. w {
-                ray.dir = self.get_point(x, y, h, w, self.scene.camera);
-                let color = self.trace_ray(&ray, 0).to_drawing_color();
-                image.set_pixel(x, y, Pixel::new(color.r, color.g, color.b));
-    }   }   }
-}
-
-fn main() {
-    let (width, height) = (500u32, 500u32);
->>>>>>> fe1d0fc0
     let mut image = Image::new(width, height);
 
     let n = 100;
-    let now = Instant::now();
-    for _i in 0 .. n {
-        let engine = RayTracerEngine{max_depth: 5, scene: Scene::new() };
-        engine.render(&mut image, width, height);
-    }
-    let t = now.elapsed().as_millis();
-    println!("total time for {:?} iterations = {:?} ms, avg time = {:?} ms", n, t, t/n); 
-
-<<<<<<< HEAD
+
     if is_parallel {
         println!("Parallel!");
-        engine.parallel_render(&mut image, width, height);
+        let now = Instant::now();
+      
+        for _ in 0 .. n {
+            let engine = RayTracerEngine {
+                max_depth: 5,
+                scene: Scene::new(),
+            };
+            engine.parallel_render(&mut image, width, height);
+        }
+        
+      
     } else {
         println!("Not parallel!");
-        engine.render(&mut image, width, height);
-    }
-
-    println!("Renderd in: {} ms", now.elapsed().as_millis());
+        let now = Instant::now();
+      
+        for _ in 0 .. n {
+            let engine = RayTracerEngine {
+                max_depth: 5,
+                scene: Scene::new(),
+            };
+            engine.render(&mut image, width, height);
+        }
+    }
+  
+    let t = now.elapsed().as_millis();
+
+    println!("total time for {:?} iterations = {:?} ms, avg time = {:?} ms", n, t, t/n); 
 
     image.save("RayTracer.bmp");
-=======
-    let _ = image.save("rust-raytracer.bmp");
->>>>>>> fe1d0fc0
 }